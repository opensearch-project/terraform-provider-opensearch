--- conflicted
+++ resolved
@@ -310,7 +310,6 @@
 	return creds
 }
 
-<<<<<<< HEAD
 // Given:
 // 1. A proxy URL is specified.
 // 2. No additional AWS configuration is provided to the provider
@@ -328,11 +327,12 @@
 	conf := &ProviderConf{
 		proxy: testConfigData.Get("proxy").(string),
 	}
-	s := awsSession(testRegion, conf)
+	s := awsSession(testRegion, conf, "")
 	if s == nil {
 		t.Fatalf("awsSession returned nil")
 	}
-=======
+}
+
 type mockServer struct {
 	ResponseFixturePath string
 	ExpectedAccessKeyId string
@@ -380,5 +380,4 @@
 
 func (s *mockServer) Stop() {
 	s.server.Close()
->>>>>>> 0cfc9f29
 }